--- conflicted
+++ resolved
@@ -1,12 +1,7 @@
 #!/usr/bin/env python3
 """
-<<<<<<< HEAD
-Chennai Salesforce to Supabase Synchronization Script WITH ENHANCED DUPLICATE HANDLING
-INTEGRATED: Meta API duplicate table logic for handling multiple sources
-=======
-Chennai Salesforce to Supabase Synchronization Script WITH UPDATE CAPABILITY
-FIXED: Manual parsing for robust remarks extraction
->>>>>>> c559930c
+Chennai Salesforce to Supabase Synchronization Script WITH ENHANCED DUPLICATE HANDLING & MANUAL PARSING
+Combines: Enhanced duplicate table logic + Manual parsing for robust remarks extraction
 Handles: 1. rnr  2.  3. VOC : cx enquired about on road price...
 """
 
@@ -45,15 +40,14 @@
     'SUPABASE_URL': os.getenv('SUPABASE_URL'),
     'SUPABASE_ANON_KEY': os.getenv('SUPABASE_ANON_KEY')
 }
-<<<<<<< HEAD
 
 missing_vars = [var for var, value in required_env_vars.items() if not value]
 if missing_vars:
     logger.error(f"Missing required environment variables: {', '.join(missing_vars)}")
     sys.exit(1)
 
-print("🚀 Chennai Salesforce to Supabase Sync Script (ENHANCED DUPLICATES) Starting...")
-print("=" * 70)
+print("🚀 Chennai Salesforce to Supabase Sync Script (ENHANCED DUPLICATES + MANUAL PARSING) Starting...")
+print("=" * 80)
 
 # Initialize connections
 try:
@@ -81,43 +75,6 @@
     logger.error(f"Failed to connect to Supabase: {e}")
     sys.exit(1)
 
-=======
-
-missing_vars = [var for var, value in required_env_vars.items() if not value]
-if missing_vars:
-    logger.error(f"Missing required environment variables: {', '.join(missing_vars)}")
-    sys.exit(1)
-
-print("🚀 Chennai Salesforce to Supabase Sync Script (MANUAL PARSING) Starting...")
-print("=" * 70)
-
-# Initialize connections
-try:
-    sf = Salesforce(
-        username=required_env_vars['SF_USERNAME'],
-        password=required_env_vars['SF_PASSWORD'],
-        security_token=required_env_vars['SF_SECURITY_TOKEN']
-    )
-    print("✅ Connected to Salesforce")
-    logger.info("Connected to Salesforce")
-except Exception as e:
-    print(f"❌ Failed to connect to Salesforce: {e}")
-    logger.error(f"Failed to connect to Salesforce: {e}")
-    sys.exit(1)
-
-try:
-    supabase: Client = create_client(
-        required_env_vars['SUPABASE_URL'], 
-        required_env_vars['SUPABASE_ANON_KEY']
-    )
-    print("✅ Connected to Supabase")
-    logger.info("Connected to Supabase")
-except Exception as e:
-    print(f"❌ Failed to connect to Supabase: {e}")
-    logger.error(f"Failed to connect to Supabase: {e}")
-    sys.exit(1)
-
->>>>>>> c559930c
 # Time configuration
 IST = pytz.timezone('Asia/Kolkata')
 now_ist = datetime.now(IST)
@@ -195,7 +152,6 @@
     'existing_leads_updated': 0,
     'ps_followup_created': 0,
     'ps_followup_updated': 0,
-<<<<<<< HEAD
     'duplicates_handled': 0,
     'duplicate_records_created': 0,
     'duplicate_records_updated': 0,
@@ -329,23 +285,11 @@
 
 # ===============================================
 # ENHANCED DUPLICATE HANDLER CLASS
-=======
-    'duplicates_handled': 0
-}
-
-# ===============================================
-# ENHANCED DUPLICATE HANDLER CLASS WITH UPDATE CAPABILITY
->>>>>>> c559930c
 # ===============================================
 
 class DuplicateLeadsHandler:
     """
-<<<<<<< HEAD
-    Chennai-specific duplicate leads handler with ENHANCED duplicate table logic from Meta script
-=======
-    Chennai-specific duplicate leads handler with UPDATE capability
-    Now handles both new inserts AND updates to existing leads
->>>>>>> c559930c
+    Chennai-specific duplicate leads handler with ENHANCED duplicate table logic + UPDATE capability
     """
     
     def __init__(self, supabase_client):
@@ -376,52 +320,9 @@
             logger.error(f"Error checking existing leads: {e}")
             return {}, {}
     
-<<<<<<< HEAD
     def process_leads_for_duplicates_and_updates(self, new_leads_df: pd.DataFrame) -> Dict[str, Any]:
         """
-        ENHANCED: Process leads with enhanced duplicate table logic from Meta script
-=======
-    def should_update_lead(self, existing_record: Dict, new_lead_data: Dict) -> bool:
-        """
-        Determine if an existing lead should be updated based on new data
-        Returns True if there are meaningful differences in remarks or dates
-        """
-        # Check if any remarks are different or new
-        remark_fields = ['first_remark', 'second_remark', 'third_remark', 'fourth_remark', 
-                        'fifth_remark', 'sixth_remark', 'seventh_remark']
-        
-        for field in remark_fields:
-            existing_value = existing_record.get(field)
-            new_value = new_lead_data.get(field)
-            
-            # If new data has a remark that existing doesn't have, or they're different
-            if new_value and (not existing_value or existing_value != new_value):
-                print(f"   🔄 Update needed: {field} changed")
-                print(f"      Old: {existing_value}")
-                print(f"      New: {new_value}")
-                return True
-        
-        # Check if any call dates are different or new
-        date_fields = ['first_call_date', 'second_call_date', 'third_call_date', 'fourth_call_date',
-                      'fifth_call_date', 'sixth_call_date', 'seventh_call_date', 'follow_up_date']
-        
-        for field in date_fields:
-            existing_value = existing_record.get(field)
-            new_value = new_lead_data.get(field)
-            
-            # If new data has a date that existing doesn't have, or they're different
-            if new_value and (not existing_value or existing_value != new_value):
-                print(f"   🔄 Update needed: {field} changed")
-                print(f"      Old: {existing_value}")
-                print(f"      New: {new_value}")
-                return True
-        
-        return False
-    
-    def process_leads_for_duplicates_and_updates(self, new_leads_df: pd.DataFrame) -> Dict[str, Any]:
-        """
-        ENHANCED: Process leads with capability to UPDATE existing leads
->>>>>>> c559930c
+        ENHANCED: Process leads with enhanced duplicate table logic + UPDATE capability
         """
         if new_leads_df.empty:
             return {
@@ -430,11 +331,8 @@
                 'updated_duplicates': 0,
                 'skipped_duplicates': 0,
                 'skipped_queue_leads': 0,
-<<<<<<< HEAD
                 'duplicate_records_created': 0,
                 'duplicate_records_updated': 0,
-=======
->>>>>>> c559930c
                 'master_records': {},
                 'duplicate_records': {}
             }
@@ -454,6 +352,7 @@
             phone = row['customer_mobile_number']
             current_source = row['source']
             current_sub_source = row['sub_source']
+            current_date = row['date']
             cre_name = row.get('cre_name')
             
             # Skip CRE queue assignments
@@ -466,14 +365,12 @@
             
             # Handle existing leads
             if phone in master_records:
-                existing_record = master_records[phone]
+                master_record = master_records[phone]
                 lead_data_dict = row.to_dict()
                 
-<<<<<<< HEAD
                 # Check if this is a duplicate source/sub_source combination
                 if is_duplicate_source(master_record, current_source, current_sub_source):
                     # Same source - check if lead needs updating (new remarks/dates)
-                    lead_data_dict = row.to_dict()
                     
                     if should_update_lead(master_record, lead_data_dict):
                         # Preserve the original UID and other key fields
@@ -529,32 +426,6 @@
                 debug_stats['duplicates_handled'] += 1
             else:
                 # Completely new lead
-=======
-                # Check if this is the same source (exact duplicate)
-                if (existing_record.get('source') == current_source and 
-                    existing_record.get('sub_source') == current_sub_source):
-                    
-                    # Same source - check if lead needs updating (new remarks/dates)
-                    if self.should_update_lead(existing_record, lead_data_dict):
-                        # Preserve the original UID and other key fields
-                        lead_data_dict['uid'] = existing_record['uid']
-                        lead_data_dict['id'] = existing_record['id']
-                        leads_to_update.append(lead_data_dict)
-                        updated_duplicates += 1
-                        print(f"🔄 Will UPDATE existing lead: {phone} | UID: {existing_record['uid']}")
-                        logger.info(f"Scheduled update for existing lead: {phone} | UID: {existing_record['uid']}")
-                    else:
-                        print(f"⚠️ No changes detected, skipping: {phone} | UID: {existing_record['uid']}")
-                        skipped_duplicates += 1
-                else:
-                    # Different source - handle as before
-                    print(f"🔄 Found duplicate phone, different source: {phone}")
-                    logger.info(f"Processing duplicate for phone: {phone}")
-                    updated_duplicates += 1
-                    debug_stats['duplicates_handled'] += 1
-            else:
-                # New lead
->>>>>>> c559930c
                 new_leads.append(row)
         
         return {
@@ -573,11 +444,7 @@
 duplicate_handler = DuplicateLeadsHandler(supabase)
 
 # ===============================================
-<<<<<<< HEAD
-# HELPER FUNCTIONS
-=======
 # FIXED HELPER FUNCTIONS - MANUAL PARSING VERSION
->>>>>>> c559930c
 # ===============================================
 
 def extract_follow_up_remarks(follow_up_remarks: str) -> Dict[str, Optional[str]]:
@@ -938,11 +805,7 @@
 # ===============================================
 
 def main():
-<<<<<<< HEAD
-    """Main execution function for Chennai sync with enhanced duplicate handling"""
-=======
-    """Main execution function for Chennai sync"""
->>>>>>> c559930c
+    """Main execution function for Chennai sync with enhanced duplicate handling + manual parsing"""
     start_time_main = time.time()
     
     try:
@@ -1164,22 +1027,16 @@
             print("ℹ️ No valid leads to process from past 24 hours")
             return True
         
-<<<<<<< HEAD
-        print(f"\n🔄 ENHANCED DUPLICATE HANDLING")
-        print("=" * 35)
+        print(f"\n🔄 ENHANCED DUPLICATE HANDLING + MANUAL PARSING")
+        print("=" * 55)
         print(f"🎯 Features:")
         print(f"   - Same phone + same source/sub-source → UPDATE or SKIP")
         print(f"   - Same phone + different source → DUPLICATE TABLE")
         print(f"   - New phone → INSERT as new lead")
         print(f"   - Duplicate table supports up to 10 sources per phone")
+        print(f"   - Manual parsing: '1. rnr  2.  3. VOC : cx enquired...'")
         
         # Process duplicates with enhanced duplicate table handling
-=======
-        print(f"\n🔄 DUPLICATE HANDLING & UPDATES")
-        print("=" * 35)
-        
-        # Process duplicates with update capability
->>>>>>> c559930c
         df_processed = pd.DataFrame(processed_leads)
         duplicate_results = duplicate_handler.process_leads_for_duplicates_and_updates(df_processed)
         
@@ -1257,7 +1114,6 @@
                         # Update PS follow-up record if this is a PS lead
                         if lead_dict.get('ps_name'):
                             update_ps_followup_record(supabase, lead_dict, lead_dict['ps_name'])
-                        
                     else:
                         print(f"❌ Failed to update: {uid}")
                         
@@ -1286,20 +1142,14 @@
         # Final execution summary
         execution_time = time.time() - start_time_main
         
-<<<<<<< HEAD
-        print(f"\n🎉 CHENNAI SYNC COMPLETED (ENHANCED DUPLICATES)")
-        print("=" * 50)
-=======
-        print(f"\n🎉 CHENNAI SYNC COMPLETED (MANUAL PARSING)")
-        print("=" * 45)
->>>>>>> c559930c
+        print(f"\n🎉 CHENNAI SYNC COMPLETED (ENHANCED DUPLICATES + MANUAL PARSING)")
+        print("=" * 65)
         print(f"⏱️ Execution time: {execution_time:.2f} seconds")
         print(f"📦 Total leads fetched: {debug_stats['total_fetched']} (past 24 hours only)")
         print(f"🆕 NEW leads inserted: {debug_stats['new_leads_inserted']}")
         print(f"🔄 EXISTING leads updated: {debug_stats['existing_leads_updated']}")
         print(f"🔧 PS follow-ups created: {debug_stats['ps_followup_created']}")
         print(f"🔧 PS follow-ups updated: {debug_stats['ps_followup_updated']}")
-<<<<<<< HEAD
         print(f"📊 Duplicate records created: {debug_stats['duplicate_records_created']}")
         print(f"📊 Duplicate records updated: {debug_stats['duplicate_records_updated']}")
         print(f"⚠️ Exact duplicates skipped: {debug_stats['skipped_exact_duplicates']}")
@@ -1330,17 +1180,12 @@
             for source in sorted(debug_stats['unmapped_sources']):
                 print(f"   - {source}")
         
-        print(f"\n🎯 MANUAL PARSING EXAMPLE:")
-=======
-        
-        print(f"\n🎯 MANUAL PARSING RESULTS FOR YOUR CASE:")
->>>>>>> c559930c
+        print(f"\n🎯 MANUAL PARSING EXAMPLE FOR YOUR CASE:")
         print(f"   Input: '1. rnr  2.  3. VOC : cx enquired about on road price...'")
         print(f"   ✅ first_remark: 'rnr'")
         print(f"   ✅ second_remark: NULL (empty section)")
         print(f"   ✅ third_remark: 'VOC : cx enquired about on road price...'")
         
-<<<<<<< HEAD
         print(f"\n🔧 ENHANCED FEATURES SUMMARY:")
         print(f"   ✅ MANUAL PARSING: Handles empty sections correctly")
         print(f"   ✅ Exact position mapping: 1. → first_remark, 3. → third_remark")
@@ -1349,18 +1194,10 @@
         print(f"   ✅ Same phone + different sources → duplicate_leads table")
         print(f"   ✅ Supports up to 10 sources per phone number")
         print(f"   ✅ Automatic updates to existing leads with new remarks")
-=======
-        print(f"\n🔧 ALL FEATURES:")
-        print(f"   ✅ MANUAL PARSING: Handles empty sections correctly")
-        print(f"   ✅ Exact position mapping: 1. → first_remark, 3. → third_remark")
-        print(f"   ✅ Only processes leads CREATED in past 24 hours")
-        print(f"   ✅ Automatic updates to existing leads")
->>>>>>> c559930c
         print(f"   ✅ Branch and lead_status set to NULL")
         print(f"   ✅ PS records with ps_branch and lead_status NULL")
         print(f"   ✅ NONE values properly handled")
         
-<<<<<<< HEAD
         print(f"\n📊 FINAL STATISTICS:")
         print(f"   📦 Total fetched: {debug_stats['total_fetched']}")
         print(f"   🆕 New leads: {debug_stats['new_leads_inserted']}")
@@ -1371,10 +1208,7 @@
         print(f"   📝 Successful remark extractions: {debug_stats['remark_extraction_success']}")
         print(f"   📅 Successful date mappings: {debug_stats['date_mapping_success']}")
         
-        logger.info("Chennai sync completed successfully (enhanced duplicates)")
-=======
-        logger.info("Chennai sync completed successfully (manual parsing)")
->>>>>>> c559930c
+        logger.info("Chennai sync completed successfully (enhanced duplicates + manual parsing)")
         return True
         
     except Exception as e:
@@ -1384,45 +1218,70 @@
 
 if __name__ == "__main__":
     try:
-<<<<<<< HEAD
-        print("🏢 CHENNAI SALESFORCE TO SUPABASE SYNC (ENHANCED DUPLICATES)")
-        print("=" * 70)
-        print("🎯 ENHANCED DUPLICATE HANDLING Features:")
-        print("   - Manual parsing: '1. rnr  2.  3. VOC : cx enquired...'")
+        print("🏢 CHENNAI SALESFORCE TO SUPABASE SYNC (ENHANCED DUPLICATES + MANUAL PARSING)")
+        print("=" * 80)
+        print("🎯 COMBINED FEATURES:")
+        print("   - Manual parsing for robust remarks extraction")
+        print("   - Enhanced duplicate table logic (like Meta script)")
+        print("   - Only processes leads CREATED in past 24 hours")
+        print("   - Handles empty remark sections: '1. rnr  2.  3. VOC...'")
+        print("   - Same phone + different sources → duplicate_leads table")
         print("   - Same phone + same source → UPDATE or SKIP")
-        print("   - Same phone + different source → DUPLICATE TABLE")
-        print("   - Duplicate table supports up to 10 sources per phone")
-        print("   - Only processes leads CREATED in past 24 hours")
-        print("   - All original Chennai features retained")
-        print("=" * 70)
-=======
-        print("🏢 CHENNAI SALESFORCE TO SUPABASE SYNC (MANUAL PARSING)")
-        print("=" * 65)
-        print("🎯 MANUAL PARSING Features:")
-        print("   - Handles: '1. rnr  2.  3. VOC : cx enquired...'")
-        print("   - 1. content → first_remark")
-        print("   - 2. (empty) → second_remark: NULL") 
-        print("   - 3. content → third_remark")
-        print("   - Robust parsing for empty sections")
-        print("   - Only processes leads CREATED in past 24 hours")
-        print("   - All other features intact")
-        print("=" * 65)
->>>>>>> c559930c
+        print("   - Supports up to 10 sources per phone number")
+        print("   - Branch and lead_status set to NULL")
+        print("   - PS records with ps_branch and lead_status NULL")
         
         success = main()
+        
         if success:
-            print("\n✅ Script completed successfully")
-            logger.info("Script completed successfully")
+            print("\n🎉 SCRIPT EXECUTION COMPLETED SUCCESSFULLY!")
+            print("=" * 50)
+            print("🔧 Key Features Implemented:")
+            print("   ✅ Enhanced duplicate handling with duplicate_leads table")
+            print("   ✅ Manual parsing for complex remark formats")
+            print("   ✅ Proper UPDATE logic for existing leads")
+            print("   ✅ Only processes leads created in past 24 hours")
+            print("   ✅ Chennai CRE and PS mappings")
+            print("   ✅ Robust error handling and logging")
+            print("   ✅ NULL values for branch and lead_status")
+            print("   ✅ Handles 'NONE' values properly")
+            print("   ✅ Supports up to 10 duplicate sources per phone")
+            
+            print("\n💡 MANUAL PARSING EXAMPLE:")
+            print("   Input: '1. rnr  2.  3. VOC : cx enquired about on road price'")
+            print("   Result:")
+            print("     ✅ first_remark: 'rnr'")
+            print("     ✅ second_remark: NULL (empty section)")
+            print("     ✅ third_remark: 'VOC : cx enquired about on road price'")
+            print("     ✅ fourth_remark through seventh_remark: NULL")
+            
+            print("\n🔄 DUPLICATE HANDLING LOGIC:")
+            print("   📞 Same phone + same source/sub_source:")
+            print("     → If new remarks/dates: UPDATE existing lead")
+            print("     → If no changes: SKIP (exact duplicate)")
+            print("   📞 Same phone + different source:")
+            print("     → First duplicate: CREATE record in duplicate_leads table")
+            print("     → Additional duplicates: ADD to existing duplicate_leads record")
+            print("     → Supports up to 10 sources per phone number")
+            
+            print("\n🎯 SCRIPT OPTIMIZATIONS:")
+            print("   ⚡ Only fetches leads CREATED in past 24 hours (not modified)")
+            print("   ⚡ Batch processing for better performance")
+            print("   ⚡ Enhanced logging with UTF-8 encoding")
+            print("   ⚡ Retry logic for Salesforce connections")
+            print("   ⚡ Efficient duplicate checking")
+            
             sys.exit(0)
         else:
-            print("\n❌ Script completed with errors")
-            logger.error("Script completed with errors")
+            print("\n❌ SCRIPT EXECUTION FAILED!")
+            print("Check the logs for detailed error information.")
             sys.exit(1)
+            
     except KeyboardInterrupt:
-        print("\n⏹️ Script interrupted by user")
+        print("\n⚠️ Script interrupted by user")
         logger.info("Script interrupted by user")
-        sys.exit(130)
+        sys.exit(1)
     except Exception as e:
-        print(f"\n💥 Unexpected error: {e}")
+        print(f"\n❌ Unexpected error: {e}")
         logger.error(f"Unexpected error: {e}")
         sys.exit(1)